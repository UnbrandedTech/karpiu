--- conflicted
+++ resolved
@@ -42,18 +42,29 @@
         self.budget_end = self.end
         self.optim_channels = optim_channels
         self.optim_channels.sort()
+        super().__init__(
+            model=model,
+            target_regressors=optim_channels,
+            start=budget_start,
+            end=budget_end,
+        )
+
+        # self.df = model.get_raw_df()
+        # df = self.df.copy()
+        # self.date_col = model.date_col
+        self.budget_start = self.start
+        self.budget_end = self.end
+        self.optim_channels = optim_channels
+        self.optim_channels.sort()
 
         self.logger.info(
             "Optimizing channels is sorted. They are now : {}".format(
-                self.optim_channels
+                self.optim_channelss
             )
         )
 
-<<<<<<< HEAD
-
-=======
-        # TODO: check optim channel is in the model.spend_cols
->>>>>>> 31316c06
+
+
         self.response_scaler = response_scaler
         self.spend_scaler = spend_scaler
 
@@ -74,24 +85,28 @@
         self.constraints = list()
 
         # some masks derivation to extract data with specific periods effectively
-        # replaced by input_mask
+        # replaced # replaced by input_mask
+        # by input_mask
         # budget_mask = (df[self.date_col] >= self.budget_start) & (
-        #     df[self.date_col] <= self.budget_end
-        # )
-        # self.budget_mask = budget_mask
-
-        # calc_mask = (df[self.date_col] >= self.calc_start) & (
-        #     df[self.date_col] <= self.calc_end
-        # )
-        # self.calc_mask = calc_mask
-        # self.calc_dt_array = df.loc[calc_mask, self.date_col].values
+        # #     df[self.date_col] <= self.budget_end
+        # # )
+        # # self.budget_mask = budget_mask
+
+
+        # # calc_mask = (df[self.date_col] >= self.calc_start) & (
+        # #     df[self.date_col] <= self.calc_end
+        # # )
+        # # self.calc_mask = calc_mask
+        # # self.calc_dt_array = df.loc[calc_mask, self.date_col].values
+
+        self.budget_mask = self.input_mask
 
         self.budget_mask = self.input_mask
 
         # derive optimization input
         # derive init values
         # (n_budget_steps * n_optim_channels, )
-        self.init_spend_matrix = self.df.loc[self.budget_mask, self.optim_channels].values
+        self.init_spend_matrix = self.self.df.loc[self.self.budget_mask, self.optim_channelss].values
         # (n_budget_steps * n_optim_channels, ); this stores current optimal spend
         self.curr_spend_matrix = deepcopy(self.init_spend_matrix)
         self.n_optim_channels = len(self.optim_channels)
@@ -103,12 +118,12 @@
         self.n_budget_steps = n_budget_steps
 
         # leverage Attributor to get base comp and pred_zero (for 1-off approximation)
-        # attr_obj = Attributor(
-        #     model,
-        #     attr_regressors=optim_channels,
-        #     start=budget_start,
-        #     end=budget_end,
-        # )
+        # # attr_obj = Attributor(
+        # #     model,
+        # #     attr_regressors=optim_channelss,
+        # #     start=budget_start,
+        # #     end=budget_end,
+        # # )
         # (n_budget_steps + n_max_adstock, )
         # base comp includes all components except the optimizing regressors
         # exclude the first n_max_adstock steps as they are not useful
@@ -116,18 +131,20 @@
 
         # store some numpy arrays for channels to be optimized so that it can be
         # used in objective function
-        # self.optim_adstock_matrix = attr_obj.attr_adstock_matrix
+        # # self.optim_adstock_matrix = attr_obj.attr_adstock_matrix
         # (n_optim_channels, )
-        # self.optim_sat_array = attr_obj.attr_sat_array
+        # # self.optim_sat_array = attr_obj.attr_sat_array
         # (n_budget_steps + n_max_adstock, n_optim_channels)
         # this stores from budget start to budget_end + max_adstock coef
         self.optim_coef_matrix = self.target_coef_matrix
 
         # store background spend before and after budget period due to adstock
-        # bkg_spend_matrix = df.loc[calc_mask, self.optim_channels].values
+        # # bkg_spend_matrix = df.loc[calc_mask, self.optim_channelss].values
         # only background spend involved; turn off all spend during budget decision period
-        # bkg_spend_matrix[self.n_max_adstock : -self.n_max_adstock, ...] = 0.0
-        # self.bkg_spend_matrix = bkg_spend_matrix
+        # # bkg_spend_matrix[self.n_max_adstock : -self.n_max_adstock, ...] = 0.0
+        # # self.bkg_spend_matrix = bkg_spend_matrix
+        # replaced by 
+        # self.target_regressor_bkg_matrix
         # replaced by 
         # self.target_regressor_bkg_matrix
 
@@ -231,6 +248,6 @@
         )
         optim_spend_matrix = np.round(optim_spend_matrix, 5)
         optim_df = self.get_df()
-        optim_df.loc[self.budget_mask, self.optim_channels] = optim_spend_matrix
+        optim_df.loc[self.budget_mask, self.optim_channelss] = optim_spend_matrix
         self.curr_spend_matrix = optim_spend_matrix
         return optim_df